--- conflicted
+++ resolved
@@ -632,13 +632,6 @@
 
     const btnImportWakatime = document.querySelector('#btn-import-wakatime')
     const formImportWakatime = document.querySelector('#form-import-wakatime')
-<<<<<<< HEAD
-    btnImportWakatime.addEventListener('click', () => {
-        if (confirm('Are you sure? The import can not be undone.')) {
-            formImportWakatime.submit()
-        }
-    })
-=======
     if (btnImportWakatime) {
         btnImportWakatime.addEventListener('click', () => {
             if (confirm('Are you sure? The import can not be undone.')) {
@@ -646,7 +639,6 @@
             }
         })
     }
->>>>>>> c6fd43a9
 
     // Time zone stuff
 
